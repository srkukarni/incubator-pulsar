/**
 * Licensed to the Apache Software Foundation (ASF) under one
 * or more contributor license agreements.  See the NOTICE file
 * distributed with this work for additional information
 * regarding copyright ownership.  The ASF licenses this file
 * to you under the Apache License, Version 2.0 (the
 * "License"); you may not use this file except in compliance
 * with the License.  You may obtain a copy of the License at
 *
 *   http://www.apache.org/licenses/LICENSE-2.0
 *
 * Unless required by applicable law or agreed to in writing,
 * software distributed under the License is distributed on an
 * "AS IS" BASIS, WITHOUT WARRANTIES OR CONDITIONS OF ANY
 * KIND, either express or implied.  See the License for the
 * specific language governing permissions and limitations
 * under the License.
 */

package org.apache.pulsar.functions.runtime;

import com.google.protobuf.util.JsonFormat;
import lombok.extern.slf4j.Slf4j;
import org.apache.commons.lang3.StringUtils;
import org.apache.pulsar.functions.instance.AuthenticationConfig;
import org.apache.pulsar.functions.instance.InstanceConfig;
import org.apache.pulsar.functions.proto.Function;
import org.apache.pulsar.functions.utils.FunctionDetailsUtils;
import org.apache.pulsar.functions.utils.functioncache.FunctionCacheEntry;

import java.util.*;

import static org.apache.commons.lang3.StringUtils.isEmpty;
import static org.apache.commons.lang3.StringUtils.isNotBlank;

/**
 * Util class for common runtime functionality
 */
@Slf4j
class RuntimeUtils {

    public static List<String> composeArgs(InstanceConfig instanceConfig,
                                           String instanceFile,
                                           String logDirectory,
                                           String originalCodeFileName,
                                           String pulsarServiceUrl,
                                           String stateStorageServiceUrl,
                                           AuthenticationConfig authConfig,
                                           String shardId,
                                           Integer grpcPort,
                                           Long expectedHealthCheckInterval,
                                           String javaLog4jFileName,
                                           Boolean installUserCodeDepdendencies,
<<<<<<< HEAD
                                           String secretsProviderClassName,
                                           String secretsProviderConfig) throws Exception {
=======
                                           String pythonDependencyRepository,
                                           String pythonExtraDependencyRepository) throws Exception {
>>>>>>> 4a42a60a
        List<String> args = new LinkedList<>();
        if (instanceConfig.getFunctionDetails().getRuntime() == Function.FunctionDetails.Runtime.JAVA) {
            args.add("java");
            args.add("-cp");
            args.add(instanceFile);

            // Keep the same env property pointing to the Java instance file so that it can be picked up
            // by the child process and manually added to classpath
            args.add(String.format("-D%s=%s", FunctionCacheEntry.JAVA_INSTANCE_JAR_PROPERTY, instanceFile));
            args.add("-Dlog4j.configurationFile=" + javaLog4jFileName);
            args.add("-Dpulsar.function.log.dir=" + String.format(
                    "%s/%s",
                    logDirectory,
                    FunctionDetailsUtils.getFullyQualifiedName(instanceConfig.getFunctionDetails())));
            args.add("-Dpulsar.function.log.file=" + String.format(
                    "%s-%s",
                    instanceConfig.getFunctionDetails().getName(),
                    shardId));
            if (instanceConfig.getFunctionDetails().getResources() != null) {
                Function.Resources resources = instanceConfig.getFunctionDetails().getResources();
                if (resources.getRam() != 0) {
                    args.add("-Xmx" + String.valueOf(resources.getRam()));
                }
            }
            args.add(JavaInstanceMain.class.getName());
            args.add("--jar");
            args.add(originalCodeFileName);
        } else if (instanceConfig.getFunctionDetails().getRuntime() == Function.FunctionDetails.Runtime.PYTHON) {
            args.add("python");
            args.add(instanceFile);
            args.add("--py");
            args.add(originalCodeFileName);
            args.add("--logging_directory");
            args.add(logDirectory);
            args.add("--logging_file");
            args.add(instanceConfig.getFunctionDetails().getName());
            // `installUserCodeDependencies` is only valid for python runtime
            if (installUserCodeDepdendencies != null && installUserCodeDepdendencies) {
                args.add("--install_usercode_dependencies");
                args.add("True");
            }
            if (!isEmpty(pythonDependencyRepository)) {
                args.add("--dependency_repository");
                args.add(pythonDependencyRepository);
            }
            if (!isEmpty(pythonExtraDependencyRepository)) {
                args.add("--extra_dependency_repository");
                args.add(pythonExtraDependencyRepository);
            }
            // TODO:- Find a platform independent way of controlling memory for a python application
        }
        args.add("--instance_id");
        args.add(shardId);
        args.add("--function_id");
        args.add(instanceConfig.getFunctionId());
        args.add("--function_version");
        args.add(instanceConfig.getFunctionVersion());
        args.add("--function_details");
        args.add("'" + JsonFormat.printer().omittingInsignificantWhitespace().print(instanceConfig.getFunctionDetails()) + "'");

        args.add("--pulsar_serviceurl");
        args.add(pulsarServiceUrl);
        if (authConfig != null) {
            if (isNotBlank(authConfig.getClientAuthenticationPlugin())
                    && isNotBlank(authConfig.getClientAuthenticationParameters())) {
                args.add("--client_auth_plugin");
                args.add(authConfig.getClientAuthenticationPlugin());
                args.add("--client_auth_params");
                args.add(authConfig.getClientAuthenticationParameters());
            }
            args.add("--use_tls");
            args.add(Boolean.toString(authConfig.isUseTls()));
            args.add("--tls_allow_insecure");
            args.add(Boolean.toString(authConfig.isTlsAllowInsecureConnection()));
            args.add("--hostname_verification_enabled");
            args.add(Boolean.toString(authConfig.isTlsHostnameVerificationEnable()));
            if (isNotBlank(authConfig.getTlsTrustCertsFilePath())) {
                args.add("--tls_trust_cert_path");
                args.add(authConfig.getTlsTrustCertsFilePath());
            }
        }
        args.add("--max_buffered_tuples");
        args.add(String.valueOf(instanceConfig.getMaxBufferedTuples()));

        args.add("--port");
        args.add(String.valueOf(grpcPort));

        // state storage configs
        if (null != stateStorageServiceUrl
                && instanceConfig.getFunctionDetails().getRuntime() == Function.FunctionDetails.Runtime.JAVA) {
            args.add("--state_storage_serviceurl");
            args.add(stateStorageServiceUrl);
        }
        args.add("--expected_healthcheck_interval");
        args.add(String.valueOf(expectedHealthCheckInterval));

        args.add("--secrets_provider");
        args.add(secretsProviderClassName);
        if (!StringUtils.isEmpty(secretsProviderConfig)) {
            args.add("--secrets_provider_config");
            args.add(secretsProviderConfig);
        }
        return args;
    }
}<|MERGE_RESOLUTION|>--- conflicted
+++ resolved
@@ -50,14 +50,11 @@
                                            Integer grpcPort,
                                            Long expectedHealthCheckInterval,
                                            String javaLog4jFileName,
+                                           String secretsProviderClassName,
+                                           String secretsProviderConfig,
                                            Boolean installUserCodeDepdendencies,
-<<<<<<< HEAD
-                                           String secretsProviderClassName,
-                                           String secretsProviderConfig) throws Exception {
-=======
                                            String pythonDependencyRepository,
                                            String pythonExtraDependencyRepository) throws Exception {
->>>>>>> 4a42a60a
         List<String> args = new LinkedList<>();
         if (instanceConfig.getFunctionDetails().getRuntime() == Function.FunctionDetails.Runtime.JAVA) {
             args.add("java");
