/**
 * Licensed to the Apache Software Foundation (ASF) under one
 * or more contributor license agreements.  See the NOTICE file
 * distributed with this work for additional information
 * regarding copyright ownership.  The ASF licenses this file
 * to you under the Apache License, Version 2.0 (the
 * "License"); you may not use this file except in compliance
 * with the License.  You may obtain a copy of the License at
 *
 *   http://www.apache.org/licenses/LICENSE-2.0
 *
 * Unless required by applicable law or agreed to in writing,
 * software distributed under the License is distributed on an
 * "AS IS" BASIS, WITHOUT WARRANTIES OR CONDITIONS OF ANY
 * KIND, either express or implied.  See the License for the
 * specific language governing permissions and limitations
 * under the License.
 */
package org.apache.pulsar.functions.utils;

import lombok.Data;
import lombok.EqualsAndHashCode;
import lombok.Getter;
import lombok.Setter;
import lombok.ToString;

import java.util.Map;

@Getter
@Setter
@Data
@EqualsAndHashCode
@ToString
public class SourceConfig {
    private String tenant;
    private String namespace;
    private String name;
    private String className;

    private String topicName;

    private String serdeClassName;

    private String schemaType;

    private Map<String, Object> configs;
<<<<<<< HEAD
    private Map<String, String> secrets;
    @isPositiveNumber
=======
>>>>>>> 32d1dafd
    private int parallelism = 1;
    private FunctionConfig.ProcessingGuarantees processingGuarantees;
    private Resources resources;

    private String archive;
}<|MERGE_RESOLUTION|>--- conflicted
+++ resolved
@@ -44,11 +44,7 @@
     private String schemaType;
 
     private Map<String, Object> configs;
-<<<<<<< HEAD
     private Map<String, String> secrets;
-    @isPositiveNumber
-=======
->>>>>>> 32d1dafd
     private int parallelism = 1;
     private FunctionConfig.ProcessingGuarantees processingGuarantees;
     private Resources resources;
