--- conflicted
+++ resolved
@@ -71,15 +71,9 @@
 
         props.put(ConsumerConfig.BOOTSTRAP_SERVERS_CONFIG, kafkaSourceConfig.getBootstrapServers());
         props.put(ConsumerConfig.GROUP_ID_CONFIG, kafkaSourceConfig.getGroupId());
-<<<<<<< HEAD
         // props.put(ConsumerConfig.FETCH_MIN_BYTES_CONFIG, kafkaSourceConfig.getFetchMinBytes().toString());
         // props.put(ConsumerConfig.AUTO_COMMIT_INTERVAL_MS_CONFIG, kafkaSourceConfig.getAutoCommitIntervalMs().toString());
         // props.put(ConsumerConfig.SESSION_TIMEOUT_MS_CONFIG, kafkaSourceConfig.getSessionTimeoutMs().toString());
-=======
-        props.put(ConsumerConfig.FETCH_MIN_BYTES_CONFIG, kafkaSourceConfig.getFetchMinBytes().toString());
-        props.put(ConsumerConfig.AUTO_COMMIT_INTERVAL_MS_CONFIG, kafkaSourceConfig.getAutoCommitIntervalMs().toString());
-        props.put(ConsumerConfig.SESSION_TIMEOUT_MS_CONFIG, kafkaSourceConfig.getSessionTimeoutMs().toString());
->>>>>>> 54cc1c3e
         props.put(ConsumerConfig.AUTO_OFFSET_RESET_CONFIG, "earliest");
 
         props.put(ConsumerConfig.KEY_DESERIALIZER_CLASS_CONFIG, kafkaSourceConfig.getKeyDeserializationClass());
@@ -91,15 +85,6 @@
     }
 
     @Override
-<<<<<<< HEAD
-    public void setConsumer(java.util.function.Consumer<Record<V>> consumerFunction) {
-        LOG.info("SANJEEV SETTING CONSUMER IN KAFKA SOURCE");
-        this.consumeFunction = consumerFunction;
-    }
-
-    @Override
-=======
->>>>>>> 54cc1c3e
     public void close() throws InterruptedException {
         LOG.info("Stopping kafka source");
         if (runnerThread != null) {
